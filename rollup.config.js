import pkg from "./package.json";
<<<<<<< HEAD
import babel from "@rollup/plugin-babel";
import resolve from "@rollup/plugin-node-resolve";
const deps = { ...pkg.dependencies, ...pkg.peerDependencies };
=======
import babel from "rollup-plugin-babel";
import resolve from "@rollup/plugin-node-resolve";
const deps = { ...pkg.dependencies, ...pkg.peerDependencies };
// bundle web workers
import webWorkerLoader from "rollup-plugin-web-worker-loader";
import commonjs from "@rollup/plugin-commonjs";
>>>>>>> 4c96aa14

//https://2ality.com/2017/02/babel-preset-env.html

const extensions = [".js", ".ts"];

export default {
  input: "src/index.ts", // our source file
  output: {
    file: pkg.main,
    format: "cjs",
    sourcemap: true,
<<<<<<< HEAD
=======
    exports: "auto",
>>>>>>> 4c96aa14
  },
  external: Object.keys(deps),
  plugins: [
    resolve({ extensions, module: true }),
<<<<<<< HEAD
=======
    commonjs(),
>>>>>>> 4c96aa14
    babel({
      extensions,
      exclude: "node_modules/**",
    }),
<<<<<<< HEAD
=======
    webWorkerLoader({
      inline: true,
      targetPlatform: "browser",
      extensions: ["ts", "js"],
      external: [],
    }),
>>>>>>> 4c96aa14
  ],
};<|MERGE_RESOLUTION|>--- conflicted
+++ resolved
@@ -1,16 +1,10 @@
 import pkg from "./package.json";
-<<<<<<< HEAD
 import babel from "@rollup/plugin-babel";
-import resolve from "@rollup/plugin-node-resolve";
-const deps = { ...pkg.dependencies, ...pkg.peerDependencies };
-=======
-import babel from "rollup-plugin-babel";
 import resolve from "@rollup/plugin-node-resolve";
 const deps = { ...pkg.dependencies, ...pkg.peerDependencies };
 // bundle web workers
 import webWorkerLoader from "rollup-plugin-web-worker-loader";
 import commonjs from "@rollup/plugin-commonjs";
->>>>>>> 4c96aa14
 
 //https://2ality.com/2017/02/babel-preset-env.html
 
@@ -22,30 +16,21 @@
     file: pkg.main,
     format: "cjs",
     sourcemap: true,
-<<<<<<< HEAD
-=======
     exports: "auto",
->>>>>>> 4c96aa14
   },
   external: Object.keys(deps),
   plugins: [
     resolve({ extensions, module: true }),
-<<<<<<< HEAD
-=======
     commonjs(),
->>>>>>> 4c96aa14
     babel({
       extensions,
       exclude: "node_modules/**",
     }),
-<<<<<<< HEAD
-=======
     webWorkerLoader({
       inline: true,
       targetPlatform: "browser",
       extensions: ["ts", "js"],
       external: [],
     }),
->>>>>>> 4c96aa14
   ],
 };