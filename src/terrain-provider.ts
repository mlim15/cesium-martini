--- conflicted
+++ resolved
@@ -13,20 +13,12 @@
   MapboxImageryProvider,
   // @ts-ignore
   OrientedBoundingBox,
-<<<<<<< HEAD
-  Credit
-} from "cesium"
-import ndarray from 'ndarray'
-import getPixels from 'get-pixels'
-import Martini from '@mapbox/martini'
-=======
   Credit,
 } from "cesium";
 const ndarray = require("ndarray");
 import Martini from "@mapbox/martini";
 import WorkerFarm from "./worker-farm";
 import { TerrainWorkerInput, decodeTerrain } from "./worker";
->>>>>>> 4c96aa14
 
 // https://github.com/CesiumGS/cesium/blob/1.68/Source/Scene/MapboxImageryProvider.js#L42
 
@@ -37,49 +29,12 @@
 }
 
 interface TileCoordinates {
-  x: number
-  y: number
-  z: number
+  x: number;
+  y: number;
+  z: number;
 }
 
 interface MapboxTerrainOpts {
-<<<<<<< HEAD
-  format: ImageFormat
-  ellipsoid?: Ellipsoid
-  accessToken: string
-  highResolution?: boolean
-  fillValue?: number
-}
-
-class MapboxTerrainProvider {
-  martini: any
-  hasWaterMask = false
-  hasVertexNormals = false
-  credit = new Credit("Mapbox")
-  ready: boolean
-  readyPromise: Promise<boolean>
-  availability = null
-  errorEvent = new CEvent()
-  tilingScheme: TerrainProvider["tilingScheme"]
-  ellipsoid: Ellipsoid
-  accessToken: string
-  format: ImageFormat
-  highResolution: boolean
-  tileSize: number = 256
-  fillValue: number = 0
-  meshErrorScalar: number = 1
-
-  // A quick hack to getting things working on Mars
-  RADIUS_SCALAR: number = 1
-
-  // @ts-ignore
-  constructor(opts: MapboxTerrainOpts = {}) {
-
-    //this.martini = new Martini(257);
-    this.highResolution = opts.highResolution ?? false
-    this.tileSize = this.highResolution ? 512 : 256
-    this.fillValue = opts.fillValue ?? 0
-=======
   format: ImageFormat;
   ellipsoid?: Ellipsoid;
   accessToken: string;
@@ -107,19 +62,26 @@
   format: ImageFormat;
   highResolution: boolean;
   tileSize: number = 256;
-  backend: MapboxImageryProvider;
+  backend: MapboxImageryProvider = new MapboxImageryProvider({
+    mapId: "mapbox.terrain-rgb",
+    maximumLevel: 15,
+    accessToken: process.env.MAPBOX_API_TOKEN,
+    hasAlphaChannel: false,
+    format: "@2x.webp",
+  });
   workerFarm: WorkerFarm;
   inProgressWorkers: number = 0;
   useWorkers: boolean = true;
   contextQueue: CanvasRef[];
 
+  RADIUS_SCALAR = 1;
+
   // @ts-ignore
-  constructor(opts: MapboxTerrainOpts) {
+  constructor(opts: MapboxTerrainOpts = {}) {
     //this.martini = new Martini(257);
     this.highResolution = true; //opts.highResolution ?? false
     this.tileSize = this.highResolution ? 512 : 256;
     this.contextQueue = [];
->>>>>>> 4c96aa14
 
     this.martini = new Martini(this.tileSize + 1);
     this.ready = true;
@@ -130,17 +92,6 @@
     this.ellipsoid = opts.ellipsoid ?? Ellipsoid.WGS84;
     this.format = opts.format ?? ImageFormat.WEBP;
     this.workerFarm = new WorkerFarm();
-
-    this.skipLevelOfDetail = true;
-    this.immediatelyLoadDesiredLevelOfDetail = true;
-
-    this.backend = new MapboxImageryProvider({
-      mapId: "mapbox.terrain-rgb",
-      maximumLevel: 15,
-      accessToken: process.env.MAPBOX_API_TOKEN,
-      hasAlphaChannel: false,
-      format: "@2x.webp",
-    });
 
     this.tilingScheme = new WebMercatorTilingScheme({
       numberOfLevelZeroTilesX: 1,
@@ -178,17 +129,6 @@
     return pixels;
   }
 
-<<<<<<< HEAD
-    // Something wonky about our tiling scheme, perhaps
-    // 12/2215/2293 @2x
-    const url =  this.buildTileURL({x,y,z})
-
-
-    try {
-      const pxArray = await this.getPixels(url)
-
-      const terrain = this.mapboxTerrainToGrid(pxArray)
-=======
   requestTileGeometry(x, y, z, request) {
     const imgPromise = this.backend.requestImage(x, y, z, request);
     if (imgPromise == null || this.inProgressWorkers > 5) return undefined;
@@ -211,110 +151,9 @@
     //const url = `https://a.tiles.mapbox.com/v4/mapbox.terrain-rgb/${z}/${x}/${y}${hires}.${this.format}?access_token=${this.accessToken}`;
     const err = this.getLevelMaximumGeometricError(z);
     console.log(x, y, z);
->>>>>>> 4c96aa14
 
     const hires = this.highResolution ? "@2x" : "";
 
-<<<<<<< HEAD
-      // get a mesh (vertices and triangles indices) for a 10m error
-      //console.log(`Error level: ${err}`)
-      const mesh = tile.getMesh(err*this.meshErrorScalar);
-
-      return await this.createQuantizedMeshData(x, y, z, tile, mesh)
-    } catch(err) {
-      // We fall back to a heightmap
-      const v = Math.max(32-4*z, 4)
-      return this.emptyHeightmap(v)
-    }
-  }
-
-  emptyHeightmap(samples) {
-    return new HeightmapTerrainData({
-      buffer: new Uint8Array(Array(samples*samples).fill(this.fillValue)),
-      width: samples,
-      height: samples
-    })
-  }
-
-  buildTileURL(tileCoords: TileCoordinates) {
-    const {z,x,y} = tileCoords
-    const hires = this.highResolution ? '@2x' : ''
-    return `https://api.mapbox.com/v4/mapbox.terrain-rgb/${z}/${x}/${y}${hires}.${this.format}?access_token=${this.accessToken}`
-  }
-
-  preprocessHeight(x: number, y: number, height: number): number {
-    return height
-  }
-
-  mapboxTerrainToGrid(png: ndarray<number>): Float32Array {
-      const gridSize = png.shape[0] + 1;
-      const terrain = new Float32Array(gridSize * gridSize);
-      const tileSize = png.shape[0];
-
-      // decode terrain values
-      for (let y = 0; y < tileSize; y++) {
-          for (let x = 0; x < tileSize; x++) {
-              const r = png.get(x,y,0);
-              const g = png.get(x,y,1);
-              const b = png.get(x,y,2);
-              const height = ((r * 256.0 + g ) * 256.0 + b) / 10.0 - 10000.0;
-              // A sketchy shim to solve weird nodata values in Syrtis Major data
-              terrain[y * gridSize + x] = this.preprocessHeight(x , y, height)
-          }
-      }
-      // backfill right and bottom borders
-      for (let x = 0; x < gridSize - 1; x++) {
-        terrain[gridSize * (gridSize - 1) + x] = terrain[gridSize * (gridSize - 2) + x];
-      }
-      for (let y = 0; y < gridSize; y++) {
-        terrain[gridSize * y + gridSize - 1] = terrain[gridSize * y + gridSize - 2];
-      }
-      return terrain;
-  }
-
-  async createQuantizedMeshData (x, y, z, tile, mesh) {
-    const err = this.getLevelMaximumGeometricError(z)
-    const skirtHeight = err*5
-
-    const xvals = []
-    const yvals = []
-    const heightMeters = []
-    const northIndices = []
-    const southIndices = []
-    const eastIndices = []
-    const westIndices = []
-
-    for (let ix = 0; ix < mesh.vertices.length/2; ix++) {
-      const vertexIx = ix
-      const px = mesh.vertices[ix*2]
-      const py = mesh.vertices[ix*2+1]
-      heightMeters.push(tile.terrain[py*(this.tileSize+1)+px])
-
-      if (py == 0) northIndices.push(vertexIx)
-      if (py == this.tileSize) southIndices.push(vertexIx)
-      if (px == 0) westIndices.push(vertexIx)
-      if (px == this.tileSize) eastIndices.push(vertexIx)
-
-      // This saves us from out-of-range values like 32768
-      const scalar = 32768/this.tileSize
-      let xv = px*scalar
-      let yv = (this.tileSize-py)*scalar
-
-      xvals.push(xv)
-      yvals.push(yv)
-    }
-
-    const maxHeight = Math.max.apply(this, heightMeters)
-    const minHeight = Math.min.apply(this, heightMeters)
-
-    const heights = heightMeters.map(d =>{
-      if (maxHeight-minHeight < 1) return 0
-      return (d-minHeight)*(32767/(maxHeight-minHeight))
-    })
-
-    const tileRect = this.tilingScheme.tileXYToRectangle(x, y, z)
-    const tileCenter = Cartographic.toCartesian(Rectangle.center(tileRect))
-=======
     try {
       const px = this.getPixels(image);
       const pixelData = px.data;
@@ -361,31 +200,20 @@
 
     const tileRect = this.tilingScheme.tileXYToRectangle(x, y, z);
     const tileCenter = Cartographic.toCartesian(Rectangle.center(tileRect));
->>>>>>> 4c96aa14
     // Need to get maximum distance at zoom level
     // tileRect.width is given in radians
     // cos of half-tile-width allows us to use right-triangle relationship
     const cosWidth = Math.cos(tileRect.width / 2); // half tile width since our ref point is at the center
     // scale max height to max ellipsoid radius
     // ... it might be better to use the radius of the entire
-<<<<<<< HEAD
-    const ellipsoidHeight = maxHeight/this.ellipsoid.maximumRadius*this.RADIUS_SCALAR
-    // cosine relationship to scale height in ellipsoid-relative coordinates
-    const occlusionHeight = (1+ellipsoidHeight)/cosWidth
-
-    const scaledCenter = Ellipsoid.WGS84.transformPositionToScaledSpace(tileCenter)*this.RADIUS_SCALAR
-    const horizonOcclusionPoint = new Cartesian3(scaledCenter.x, scaledCenter.y, occlusionHeight)
-
-    let orientedBoundingBox = null
-    let boundingSphere: BoundingSphere
-=======
-    const ellipsoidHeight = maxHeight / this.ellipsoid.maximumRadius;
+    const ellipsoidHeight =
+      (maxHeight / this.ellipsoid.maximumRadius) * this.RADIUS_SCALAR;
     // cosine relationship to scale height in ellipsoid-relative coordinates
     const occlusionHeight = (1 + ellipsoidHeight) / cosWidth;
 
-    const scaledCenter = Ellipsoid.WGS84.transformPositionToScaledSpace(
-      tileCenter
-    );
+    const scaledCenter =
+      Ellipsoid.WGS84.transformPositionToScaledSpace(tileCenter) *
+      this.RADIUS_SCALAR;
     const horizonOcclusionPoint = new Cartesian3(
       scaledCenter.x,
       scaledCenter.y,
@@ -394,7 +222,6 @@
 
     let orientedBoundingBox = null;
     let boundingSphere: BoundingSphere;
->>>>>>> 4c96aa14
     if (tileRect.width < CMath.PI_OVER_TWO + CMath.EPSILON5) {
       // @ts-ignore
       orientedBoundingBox = OrientedBoundingBox.fromRectangle(
@@ -411,23 +238,14 @@
       boundingSphere = new BoundingSphere(
         Cartesian3.ZERO,
         // radius (seems to be max height of Earth terrain?)
-<<<<<<< HEAD
         6379792.481506292 * this.RADIUS_SCALAR
-      )
-=======
-        6379792.481506292
       );
->>>>>>> 4c96aa14
     }
 
     // @ts-ignore
 
     // If our tile has greater than ~1º size
-<<<<<<< HEAD
     if (tileRect.width > 0.1) {
-=======
-    if (tileRect.width > 0.04 && triangles.length < 500) {
->>>>>>> 4c96aa14
       // We need to be able to specify a minimum number of triangles...
       return this.emptyHeightmap(64);
     }
@@ -458,22 +276,12 @@
     });
   }
 
-<<<<<<< HEAD
-  async requestTileGeometry (x, y, z, request) {
-    try {
-      const mapboxTile = await this.requestMapboxTile(x,y,z)
-      return mapboxTile
-    } catch(err) {
-      console.log(err)
-    }
-=======
   emptyHeightmap(samples) {
     return new HeightmapTerrainData({
       buffer: new Uint8Array(Array(samples * samples).fill(0)),
       width: samples,
       height: samples,
     });
->>>>>>> 4c96aa14
   }
 
   getLevelMaximumGeometricError(level) {
